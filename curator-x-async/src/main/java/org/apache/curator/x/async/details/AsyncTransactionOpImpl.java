--- conflicted
+++ resolved
@@ -117,11 +117,7 @@
 
             private CuratorOp internalForPath(String path, byte[] data, boolean useData)
             {
-<<<<<<< HEAD
-                TransactionCreateBuilder<CuratorOp> builder1 = client.transactionOp().create();  // TODO - handle TTL
-=======
                 TransactionCreateBuilder2<CuratorOp> builder1 = (ttl > 0) ? client.transactionOp().create().withTtl(ttl) : client.transactionOp().create();
->>>>>>> d7d84c55
                 ACLCreateModePathAndBytesable<CuratorOp> builder2 = compressed ? builder1.compressed() : builder1;
                 PathAndBytesable<CuratorOp> builder3 = builder2.withACL(aclList);
                 try
