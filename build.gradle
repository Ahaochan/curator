// Establish version and status
def performingRelease = project.hasProperty('release') && Boolean.parseBoolean(project.release)
<<<<<<< HEAD
def releaseVersion = '1.1.13'
=======
def releaseVersion = '1.0.14'
>>>>>>> 83f2baa5
def versionPostfix = performingRelease?'':'-SNAPSHOT'
version = "${releaseVersion}${versionPostfix}"
status = performingRelease?'release':'snapshot'

apply plugin: 'idea'

subprojects
{
    apply plugin: 'java'
    apply plugin: 'idea'

    group = 'com.netflix.curator'
    version = rootProject.version

    sourceCompatibility = 1.6

    tasks.test.useTestNG()

    // GRADLE-2087 workaround, perform after java plugin
    status = rootProject.status

    repositories
    {
        mavenCentral()
        maven
        {
            url "https://repository.jboss.org/nexus/content/groups/public/"
        }
    }

    test.testLogging.showStandardStreams = project.hasProperty('log')

    dependencies
    {
        compile('org.apache.zookeeper:zookeeper:3.3.5')
        {
            exclude group: 'com.sun.jmx', module: 'jmxri'
            exclude group: 'com.sun.jdmk', module: 'jmxtools'
            exclude group: 'javax.jms', module: 'jms'

            // JLine pulls this in as a compile dependency, they have fixed it in future versions
            exclude group: 'junit', module: 'junit'
        }
        compile     'com.google.guava:guava:11.0.1'
        testCompile 'org.testng:testng:6.1.1'
        testCompile 'log4j:log4j:1.2.16'
    }

    task sourcesJar(type: Jar, dependsOn:classes) {
        classifier = 'sources'
        from sourceSets.main.allSource
    }

    task javadocJar(type: Jar, dependsOn:javadoc) {
        classifier = 'javadoc'
        from javadoc.destinationDir
    }

    artifacts {
        archives jar
        archives sourcesJar
        archives javadocJar
    }

    // Maven side of things
    apply plugin: 'maven' // Java plugin has to have been already applied for the conf2scope mappings to work
    apply plugin: 'signing'

    if (gradle.startParameter.taskNames.contains("uploadMavenCentral")) {
        signing {
            required true
            sign configurations.archives
        }
    } else {
        task signArchives {
            // do nothing
        }
    }

    /**
     * Publishing to Maven Central example provided from http://jedicoder.blogspot.com/2011/11/automated-gradle-project-deployment-to.html
     */
    task uploadMavenCentral(type:Upload) {
        configuration = configurations.archives
        dependsOn 'signArchives'
        doFirst {
            repositories.mavenDeployer {
                beforeDeployment { org.gradle.api.artifacts.maven.MavenDeployment deployment -> signing.signPom(deployment) }

                // To test deployment locally, use the following instead of oss.sonatype.org
                //repository(url: "file://localhost/${rootProject.rootDir}/repo")

                repository(url: 'https://oss.sonatype.org/service/local/staging/deploy/maven2') {
                    authentication(userName: rootProject.sonatypeUsername, password: rootProject.sonatypePassword)
                }

                // Prevent datastamp from being appending to artifacts during deployment
                uniqueVersion = false

                // Closure to configure all the POM with extra info, common to all projects
                pom.project {
                    parent {
                        groupId 'org.sonatype.oss'
                        artifactId 'oss-parent'
                        version '7'
                    }
                    url 'https://github.com/Netflix/curator'
                    licenses {
                        license {
                            name 'The Apache Software License, Version 2.0'
                            url 'http://www.apache.org/licenses/LICENSE-2.0.txt'
                            distribution 'repo'
                        }
                    }
                    scm {
                        connection 'scm:git:git@github.com:Netflix/curator.git'
                        url 'scm:git:git@github.com:Netflix/curator.git'
                        developerConnection 'scm:git:git@github.com:Netflix/curator.git'
                    }
                    issueManagement {
                        system 'github'
                        url 'https://github.com/Netflix/curator/issues'
                    }
                }
            }
        }
    }
}

task aggregateJavadoc(type: Javadoc) {
    description = 'Aggregate all subproject docs into a single docs directory'
    source subprojects.collect {project -> project.sourceSets.main.allJava }
    classpath = files(subprojects.collect {project -> project.sourceSets.main.compileClasspath})
    destinationDir = new File(projectDir, 'doc')
}

project(':curator-client')
{
    dependencies
    {
        compile 'org.slf4j:slf4j-api:1.6.3'
        // Original has commons-logging
        testCompile 'org.mockito:mockito-core:1.8.5'
        testCompile project(':curator-test')
    }
}

project(':curator-test')
{
    dependencies
    {
        compile 'org.slf4j:slf4j-api:1.6.3'
        compile 'org.javassist:javassist:3.15.0-GA'
        compile 'org.apache.commons:commons-math:2.2'
    }
}

project(':curator-framework')
{
    dependencies
    {
        compile project(':curator-client')
        testCompile project(':curator-test')
    }
}

project(':curator-recipes')
{
    dependencies
    {
        compile project(':curator-framework')
        testCompile 'org.mockito:mockito-core:1.8.5'
        testCompile project(':curator-test')
    }
}

project(':curator-x-discovery')
{
    dependencies
    {
        compile project(':curator-framework')
        compile 'org.codehaus.jackson:jackson-mapper-asl:1.9.2'
        testCompile project(':curator-test')
    }
}

project(':curator-x-discovery-server')
{
    dependencies
    {
        compile project(':curator-x-discovery')
        compile 'javax.ws.rs:jsr311-api:1.1.1'
        testCompile project(':curator-test')
        testCompile 'junit:junit-dep:4.10'
        testCompile 'com.sun.jersey:jersey-server:1.11'
        testCompile 'com.sun.jersey:jersey-servlet:1.11'
        testCompile 'com.sun.jersey:jersey-client:1.11'
        testCompile 'com.sun.jersey:jersey-core:1.11'
        testCompile 'org.jboss.resteasy:resteasy-jaxrs:2.3.0.GA'
        testCompile 'org.mortbay.jetty:jetty:6.1.22'
    }
}

// Generate wrapper, which is distributed as part of source to alleviate the need of installing gradle
task createWrapper(type: Wrapper) {
    gradleVersion = '1.0-milestone-9'
}<|MERGE_RESOLUTION|>--- conflicted
+++ resolved
@@ -1,10 +1,6 @@
 // Establish version and status
 def performingRelease = project.hasProperty('release') && Boolean.parseBoolean(project.release)
-<<<<<<< HEAD
-def releaseVersion = '1.1.13'
-=======
 def releaseVersion = '1.0.14'
->>>>>>> 83f2baa5
 def versionPostfix = performingRelease?'':'-SNAPSHOT'
 version = "${releaseVersion}${versionPostfix}"
 status = performingRelease?'release':'snapshot'
@@ -39,7 +35,7 @@
 
     dependencies
     {
-        compile('org.apache.zookeeper:zookeeper:3.3.5')
+        compile('org.apache.zookeeper:zookeeper:3.4.3')
         {
             exclude group: 'com.sun.jmx', module: 'jmxri'
             exclude group: 'com.sun.jdmk', module: 'jmxtools'
@@ -156,7 +152,6 @@
 {
     dependencies
     {
-        compile 'org.slf4j:slf4j-api:1.6.3'
         compile 'org.javassist:javassist:3.15.0-GA'
         compile 'org.apache.commons:commons-math:2.2'
     }
