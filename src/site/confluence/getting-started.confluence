--- conflicted
+++ resolved
@@ -9,13 +9,8 @@
 The Curator JARs are available from Maven Central. The various artifacts are listed on the [[main page|index.html]]. Users
 of Maven, Gradle, Ant, etc. can easily include Curator into their build script.
 
-<<<<<<< HEAD
-Most users will want to use one of Curator's pre-built recipes. So, the curator-recipes is the correct artifact to use. If you only
-want a wrapper around ZooKeeper that adds connection management and retry policies, use curator-framework.
-=======
 Most users will want to use one of Curator's pre\-built recipes. So, the curator\-recipes is the correct artifact to use. If you only
 want a wrapper around ZooKeeper that adds connection management and retry policies, use curator\-framework.
->>>>>>> de1d38cf
 
 h2. Getting a Connection
 
