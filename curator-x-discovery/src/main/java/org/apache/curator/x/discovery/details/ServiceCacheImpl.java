--- conflicted
+++ resolved
@@ -110,14 +110,10 @@
 
         for ( ChildData childData : cache.getCurrentData() )
         {
-<<<<<<< HEAD
             if ( childData.getData() != null )  // else already processed by the cache listener
             {
-                addInstance(childData, true);
+                addInstanceOnlyIfAbsent(childData);
             }
-=======
-            addInstanceOnlyIfAbsent(childData);
->>>>>>> 88e8d9a1
         }
         discovery.cacheOpened(this);
     }
@@ -183,7 +179,9 @@
                         {
                             listener.cacheChanged();
 
-                            if(listener instanceof  ServiceCacheEventListener) {
+                            if ( listener instanceof ServiceCacheEventListener )
+                            {
+                                //noinspection unchecked
                                 ((ServiceCacheEventListener) listener).cacheAdded(tuple.newInstance);
                             }
 
@@ -203,8 +201,10 @@
 				            {
 					            listener.cacheChanged();
 
-					            if(listener instanceof  ServiceCacheEventListener) {
-						            ((ServiceCacheEventListener) listener).cacheUpdated(tuple.oldInstance, tuple.newInstance);
+					            if( listener instanceof ServiceCacheEventListener )
+					            {
+                                    //noinspection unchecked
+                                    ((ServiceCacheEventListener) listener).cacheUpdated(tuple.oldInstance, tuple.newInstance);
 					            }
 
 					            return null;
@@ -225,8 +225,10 @@
 				            {
 					            listener.cacheChanged();
 
-					            if(listener instanceof ServiceCacheEventListener) {
-						            ((ServiceCacheEventListener) listener).cacheDeleted(serviceInstance);
+					            if ( listener instanceof ServiceCacheEventListener )
+					            {
+                                    //noinspection unchecked
+                                    ((ServiceCacheEventListener) listener).cacheDeleted(serviceInstance);
 					            }
 
 					            return null;
