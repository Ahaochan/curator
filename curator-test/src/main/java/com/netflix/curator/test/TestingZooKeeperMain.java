--- conflicted
+++ resolved
@@ -1,6 +1,6 @@
 package com.netflix.curator.test;
 
-import org.apache.zookeeper.server.NIOServerCnxn;
+import org.apache.zookeeper.server.ServerCnxnFactory;
 import org.apache.zookeeper.server.ServerConfig;
 import org.apache.zookeeper.server.ZKDatabase;
 import org.apache.zookeeper.server.ZooKeeperServer;
@@ -22,10 +22,10 @@
     {
         try
         {
-            Field                   cnxnFactoryField = ZooKeeperServerMain.class.getDeclaredField("cnxnFactory");
+            Field               cnxnFactoryField = ZooKeeperServerMain.class.getDeclaredField("cnxnFactory");
             cnxnFactoryField.setAccessible(true);
-            NIOServerCnxn.Factory   cnxnFactory = (NIOServerCnxn.Factory)cnxnFactoryField.get(this);
-            cnxnFactory.shutdown();
+            ServerCnxnFactory   cnxnFactory = (ServerCnxnFactory)cnxnFactoryField.get(this);
+            cnxnFactory.closeAll();
 
             Field               ssField = cnxnFactory.getClass().getDeclaredField("ss");
             ssField.setAccessible(true);
@@ -79,17 +79,8 @@
 
         try
         {
-<<<<<<< HEAD
-            Field                   cnxnFactoryField = ZooKeeperServerMain.class.getDeclaredField("cnxnFactory");
-            cnxnFactoryField.setAccessible(true);
-            NIOServerCnxn.Factory   cnxnFactory = (NIOServerCnxn.Factory)cnxnFactoryField.get(this);
-
-            ZooKeeperServer     zkServer = cnxnFactory.getZooKeeperServer();
-            if ( zkServer != null ) 
-=======
             ServerCnxnFactory   cnxnFactory = getServerConnectionFactory();
             if ( cnxnFactory != null )
->>>>>>> f78e4982
             {
                 ZooKeeperServer     zkServer = getZooKeeperServer(cnxnFactory);
                 if ( zkServer != null )
