/**
 * Licensed to the Apache Software Foundation (ASF) under one
 * or more contributor license agreements.  See the NOTICE file
 * distributed with this work for additional information
 * regarding copyright ownership.  The ASF licenses this file
 * to you under the Apache License, Version 2.0 (the
 * "License"); you may not use this file except in compliance
 * with the License.  You may obtain a copy of the License at
 *
 *   http://www.apache.org/licenses/LICENSE-2.0
 *
 * Unless required by applicable law or agreed to in writing,
 * software distributed under the License is distributed on an
 * "AS IS" BASIS, WITHOUT WARRANTIES OR CONDITIONS OF ANY
 * KIND, either express or implied.  See the License for the
 * specific language governing permissions and limitations
 * under the License.
 */

package org.apache.curator.framework.client;

import com.google.common.collect.Queues;
import org.apache.curator.framework.CuratorFramework;
import org.apache.curator.framework.CuratorFrameworkFactory;
import org.apache.curator.framework.imps.CuratorFrameworkImpl;
import org.apache.curator.framework.recipes.leader.LeaderSelector;
import org.apache.curator.framework.recipes.leader.LeaderSelectorListener;
import org.apache.curator.framework.recipes.leader.LeaderSelectorListenerAdapter;
import org.apache.curator.framework.state.ConnectionState;
import org.apache.curator.framework.state.ConnectionStateListener;
import org.apache.curator.retry.ExponentialBackoffRetry;
import org.apache.curator.retry.RetryOneTime;
import org.apache.curator.test.BaseClassForTests;
import org.apache.curator.test.Timing;
import org.apache.curator.utils.CloseableUtils;
import org.apache.zookeeper.CreateMode;
import org.apache.zookeeper.ZooDefs;
import org.slf4j.Logger;
import org.slf4j.LoggerFactory;
import org.testng.Assert;
import org.testng.annotations.Test;
import java.util.concurrent.BlockingQueue;
import java.util.concurrent.TimeUnit;

public class TestResetConnectionWithBackgroundFailure extends BaseClassForTests
{
    private final Logger log = LoggerFactory.getLogger(getClass());

    @Test
    public void testConnectionStateListener() throws Exception
    {
        server.stop();

        LeaderSelector selector = null;
        Timing timing = new Timing();
        CuratorFramework client = CuratorFrameworkFactory.newClient(server.getConnectString(), timing.session(), timing.connection(), new RetryOneTime(1));
        try
        {
            client.start();
            timing.sleepABit();

            LeaderSelectorListener listenerLeader = new LeaderSelectorListenerAdapter()
            {
                @Override
                public void takeLeadership(CuratorFramework client) throws Exception
                {
                    Thread.currentThread().join();
                }
            };
            selector = new LeaderSelector(client, "/leader", listenerLeader);
            selector.autoRequeue();
            selector.start();

<<<<<<< HEAD
            final BlockingQueue<ConnectionState> states = Queues.newLinkedBlockingQueue();
=======
            final BlockingQueue<ConnectionState> listenerSequence = Queues.newLinkedBlockingQueue();
>>>>>>> 36a72d9c
            ConnectionStateListener listener1 = new ConnectionStateListener()
            {
                @Override
                public void stateChanged(CuratorFramework client, ConnectionState newState)
                {
<<<<<<< HEAD
                    states.add(newState);
=======
                    listenerSequence.add(newState);
>>>>>>> 36a72d9c
                }
            };

            Timing forWaiting = timing.forWaiting();

            client.getConnectionStateListenable().addListener(listener1);
            log.debug("Starting ZK server");
            server.restart();
            Assert.assertEquals(listenerSequence.poll(forWaiting.milliseconds(), TimeUnit.MILLISECONDS), ConnectionState.CONNECTED);

            log.debug("Stopping ZK server");
            server.stop();
<<<<<<< HEAD
            timing.forSessionSleep().sleep();

            log.debug("Starting ZK server");
            server.restart();

            Assert.assertEquals(states.poll(timing.milliseconds(), TimeUnit.MILLISECONDS), ConnectionState.CONNECTED);
            Assert.assertEquals(states.poll(timing.forSessionSleep().milliseconds(), TimeUnit.MILLISECONDS), ConnectionState.SUSPENDED);
            Assert.assertEquals(states.poll(timing.forSessionSleep().milliseconds(), TimeUnit.MILLISECONDS), ConnectionState.LOST);
            Assert.assertEquals(states.poll(timing.forWaiting().milliseconds(), TimeUnit.MILLISECONDS), ConnectionState.RECONNECTED);

            log.debug("Stopping ZK server");
            server.close();

            Assert.assertEquals(states.poll(timing.forSessionSleep().milliseconds(), TimeUnit.MILLISECONDS), ConnectionState.SUSPENDED);
            Assert.assertEquals(states.poll(timing.forSessionSleep().milliseconds(), TimeUnit.MILLISECONDS), ConnectionState.LOST);
=======
            Assert.assertEquals(listenerSequence.poll(forWaiting.milliseconds(), TimeUnit.MILLISECONDS), ConnectionState.SUSPENDED);
            Assert.assertEquals(listenerSequence.poll(forWaiting.milliseconds(), TimeUnit.MILLISECONDS), ConnectionState.LOST);

            log.debug("Starting ZK server");
            server.restart();
            Assert.assertEquals(listenerSequence.poll(forWaiting.milliseconds(), TimeUnit.MILLISECONDS), ConnectionState.RECONNECTED);

            log.debug("Stopping ZK server");
            server.close();
            Assert.assertEquals(listenerSequence.poll(forWaiting.milliseconds(), TimeUnit.MILLISECONDS), ConnectionState.SUSPENDED);
            Assert.assertEquals(listenerSequence.poll(forWaiting.milliseconds(), TimeUnit.MILLISECONDS), ConnectionState.LOST);
>>>>>>> 36a72d9c
        }
        finally
        {
            CloseableUtils.closeQuietly(selector);
            CloseableUtils.closeQuietly(client);
        }
    }

}<|MERGE_RESOLUTION|>--- conflicted
+++ resolved
@@ -71,21 +71,13 @@
             selector.autoRequeue();
             selector.start();
 
-<<<<<<< HEAD
-            final BlockingQueue<ConnectionState> states = Queues.newLinkedBlockingQueue();
-=======
             final BlockingQueue<ConnectionState> listenerSequence = Queues.newLinkedBlockingQueue();
->>>>>>> 36a72d9c
             ConnectionStateListener listener1 = new ConnectionStateListener()
             {
                 @Override
                 public void stateChanged(CuratorFramework client, ConnectionState newState)
                 {
-<<<<<<< HEAD
-                    states.add(newState);
-=======
                     listenerSequence.add(newState);
->>>>>>> 36a72d9c
                 }
             };
 
@@ -98,23 +90,6 @@
 
             log.debug("Stopping ZK server");
             server.stop();
-<<<<<<< HEAD
-            timing.forSessionSleep().sleep();
-
-            log.debug("Starting ZK server");
-            server.restart();
-
-            Assert.assertEquals(states.poll(timing.milliseconds(), TimeUnit.MILLISECONDS), ConnectionState.CONNECTED);
-            Assert.assertEquals(states.poll(timing.forSessionSleep().milliseconds(), TimeUnit.MILLISECONDS), ConnectionState.SUSPENDED);
-            Assert.assertEquals(states.poll(timing.forSessionSleep().milliseconds(), TimeUnit.MILLISECONDS), ConnectionState.LOST);
-            Assert.assertEquals(states.poll(timing.forWaiting().milliseconds(), TimeUnit.MILLISECONDS), ConnectionState.RECONNECTED);
-
-            log.debug("Stopping ZK server");
-            server.close();
-
-            Assert.assertEquals(states.poll(timing.forSessionSleep().milliseconds(), TimeUnit.MILLISECONDS), ConnectionState.SUSPENDED);
-            Assert.assertEquals(states.poll(timing.forSessionSleep().milliseconds(), TimeUnit.MILLISECONDS), ConnectionState.LOST);
-=======
             Assert.assertEquals(listenerSequence.poll(forWaiting.milliseconds(), TimeUnit.MILLISECONDS), ConnectionState.SUSPENDED);
             Assert.assertEquals(listenerSequence.poll(forWaiting.milliseconds(), TimeUnit.MILLISECONDS), ConnectionState.LOST);
 
@@ -126,7 +101,6 @@
             server.close();
             Assert.assertEquals(listenerSequence.poll(forWaiting.milliseconds(), TimeUnit.MILLISECONDS), ConnectionState.SUSPENDED);
             Assert.assertEquals(listenerSequence.poll(forWaiting.milliseconds(), TimeUnit.MILLISECONDS), ConnectionState.LOST);
->>>>>>> 36a72d9c
         }
         finally
         {
